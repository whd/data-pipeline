#!/bin/bash

# Exit on error:
set -o errexit

pushd .
# Machine config:
# sudo yum install -y git hg golang cmake rpmdevtools GeoIP-devel rpmrebuild

BUILD_BRANCH=$1
if [ -z "$BUILD_BRANCH" ]; then
    BUILD_BRANCH=master
fi

BASE=$(pwd)
# To override the location of the Lua headers, use something like
#   export LUA_INCLUDE_PATH=/usr/include/lua5.1
if [ -z "$LUA_INCLUDE_PATH" ]; then
    # Default to the headers included with heka.
    LUA_INCLUDE_PATH=$BASE/build/heka/build/heka/include/luasandbox
fi

if [ ! -d build ]; then
    mkdir build
fi

cd build
if [ ! -d heka ]; then
    # Fetch a fresh heka clone
    git clone https://github.com/mozilla-services/heka
fi

cd heka
# pin the Heka version
git fetch
<<<<<<< HEAD
git checkout 8be7be2d5efdaefee61833e72b63f991507a800d
=======
git checkout f21bfe94152de7d145f4dc00ef212ce64d3f21dc
>>>>>>> e909842b

if [ ! -f "patches_applied" ]; then
    touch patches_applied

    echo "Patching to build 'heka-export' cmd"
    patch CMakeLists.txt < $BASE/heka/patches/0002-Add-cmdline-tool-for-uploading-to-S3.patch

    echo "Patching to build 'heka-s3list' and 'heka-s3cat'"
    patch CMakeLists.txt < $BASE/heka/patches/0003-Add-more-cmds.patch

    echo "Adding external plugin for s3splitfile output"
    echo "add_external_plugin(git https://github.com/mozilla-services/data-pipeline $BUILD_BRANCH heka/plugins/s3splitfile __ignore_root)" >> cmake/plugin_loader.cmake

    echo "Adding external plugin for golang-lru output"
    echo "add_external_plugin(git https://github.com/mreid-moz/golang-lru acc5bd27065280640fa0a79a973076c6abaccec8)" >> cmake/plugin_loader.cmake
fi

# TODO: do this using cmake externals instead of shell-fu.
echo "Installing/updating source files for extra cmds"
cp -R $BASE/heka/cmd/heka-export ./cmd/
cp -R $BASE/heka/cmd/heka-s3list ./cmd/
cp -R $BASE/heka/cmd/heka-s3cat ./cmd/

echo 'Installing/updating lua filters/modules/decoders/encoders'
rsync -vr $BASE/heka/sandbox/ ./sandbox/lua/

PLUGIN_TARGET=$BASE/build/heka/build/heka/src/github.com/mozilla-services/data-pipeline/heka/plugins/
if [ -d $PLUGIN_TARGET ]; then
    echo 'Updating plugins with local changes'
    rsync -av $BASE/heka/plugins/ $PLUGIN_TARGET
fi

source build.sh

echo 'Installing lua-geoip libs'
cd $BASE/build
if [ ! -d lua-geoip ]; then
    # Fetch the lua geoip lib
    git clone https://github.com/agladysh/lua-geoip.git
fi
cd lua-geoip

# Use a known revision (current "master" as of 2015-02-12)
git checkout d9b36d7c70b7250a5c4e589d13c8b911df3c64fb

# from 'make.sh'
gcc -O2 -fPIC -I${LUA_INCLUDE_PATH} -c src/*.c -Isrc/ -Wall --pedantic -Werror --std=c99 -fms-extensions

SO_FLAGS="-shared -fPIC"
UNAME=$(uname)
case $UNAME in
Darwin)
    echo "Looks like OSX"
    SO_FLAGS="-bundle -undefined dynamic_lookup"
    ;;
*)
    echo "Looks like Linux"
    # Default flags apply.
    ;;
esac

HEKA_MODS=$BASE/build/heka/build/heka/lib/luasandbox/modules
mkdir -p $HEKA_MODS/geoip
gcc $SO_FLAGS database.o city.o -o $HEKA_MODS/geoip/city.so
gcc $SO_FLAGS database.o country.o -o $HEKA_MODS/geoip/country.so
gcc $SO_FLAGS database.o lua-geoip.o -o $HEKA_MODS/geoip.so

echo 'Installing lua-gzip lib'
cd $BASE/build
if [ ! -d lua-gzip ]; then
    git clone https://github.com/vincasmiliunas/lua-gzip.git
fi
cd lua-gzip

# Use a known revision (current "master" as of 2015-02-12)
git checkout fe9853ea561d0957a18eb3c4970ca249c0325d84

gcc -O2 -fPIC -I${LUA_INCLUDE_PATH} $SO_FLAGS lua-gzip.c -lz -o $HEKA_MODS/gzip.so

echo 'Installing lua_hash lib'
cd $BASE
# Build a hash module with the zlib checksum functions
gcc -O2 -fPIC -I${LUA_INCLUDE_PATH} $SO_FLAGS heka/plugins/hash/lua_hash.c -lz -o $HEKA_MODS/hash.so

cd $BASE/build/heka/build

case $UNAME in
Darwin)
    # Don't bother trying to build a package on OSX
    make

    # Try setting the LD path (just in case this script was sourced)
    export DYLD_LIBRARY_PATH=build/heka/build/heka/lib
    echo "If you see an error like:"
    echo "    dyld: Library not loaded: libluasandbox.0.dylib"
    echo "You must first set the LD path:"
    echo "    export DYLD_LIBRARY_PATH=$DYLD_LIBRARY_PATH"
    ;;
*)
    # Build RPM
    make package
    export LD_LIBRARY_PATH=build/heka/build/heka/lib
    echo "If you see an error about libluasandbox, you must first set the LD path:"
    echo "    export LD_LIBRARY_PATH=$LD_LIBRARY_PATH"
    ;;
esac
if hash rpmrebuild 2>/dev/null; then
    echo "Rebuilding RPM with date iteration and svc suffix"
    rpmrebuild -d . --release=0.$(date +%Y%m%d)svc -p -n heka-*-linux-amd64.rpm
fi
popd<|MERGE_RESOLUTION|>--- conflicted
+++ resolved
@@ -33,11 +33,7 @@
 cd heka
 # pin the Heka version
 git fetch
-<<<<<<< HEAD
-git checkout 8be7be2d5efdaefee61833e72b63f991507a800d
-=======
 git checkout f21bfe94152de7d145f4dc00ef212ce64d3f21dc
->>>>>>> e909842b
 
 if [ ! -f "patches_applied" ]; then
     touch patches_applied
